--- conflicted
+++ resolved
@@ -11,19 +11,11 @@
 
 [dependencies]
 anyhow = "^1.0"
-<<<<<<< HEAD
-hash-map-id = {version = "^0.10", path = "../hash-map-id"}
-lunatic-common-api = {version = "^0.10", path = "../lunatic-common-api"}
-lunatic-error-api = {version = "^0.10", path = "../lunatic-error-api"}
-rustls-pemfile = {version = "^1.0"}
-tokio = {version = "^1.20", features = ["macros", "rt-multi-thread", "sync", "net", "time", "io-util"]}
-tokio-rustls = "0.23.4"
-wasmtime = "^0.40"
-webpki-roots = "0.22.0"
-=======
 wasmtime = "^1" # managed by root Cargo.toml
 tokio = { version = "^1.20", features = ["macros", "rt-multi-thread", "sync", "net", "time", "io-util"] }
 hash-map-id = { version = "^0.10", path = "../hash-map-id" }
 lunatic-common-api = { version = "^0.10", path = "../lunatic-common-api" }
 lunatic-error-api = { version = "^0.10", path = "../lunatic-error-api" }
->>>>>>> 47d55f57
+rustls-pemfile = {version = "^1.0"}
+tokio-rustls = "0.23.4"
+webpki-roots = "0.22.0"